--- conflicted
+++ resolved
@@ -162,12 +162,8 @@
   src/SubscriptionBase.h
   src/tcp/TcpDuplexConnection.cpp
   src/tcp/TcpDuplexConnection.h
-<<<<<<< HEAD
-  src/ClientResumeStatusCallback.h)
-=======
+  src/ClientResumeStatusCallback.h
   src/Executor.h)
-
->>>>>>> b81850d6
 
 target_link_libraries(
   ReactiveSocket
