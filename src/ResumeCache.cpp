--- conflicted
+++ resolved
@@ -21,16 +21,12 @@
     case FrameType::REQUEST_N:
     case FrameType::CANCEL:
     case FrameType::ERROR:
-<<<<<<< HEAD
-    case FrameType::RESPONSE:
+    case FrameType::RESPONSE: {
 
-      addFrame(serializedFrame);
-=======
-    case FrameType::RESPONSE: {
->>>>>>> fdc04af4
       // TODO(tmont): this could be expensive, find a better way to determine
-      // frame length
       auto frameDataLength = serializedFrame.computeChainDataLength();
+      addFrame(serializedFrame, frameDataLength);
+
       position_ += frameDataLength;
 
       // TODO(tmont): this is not ideal, but memory usage is more important
@@ -39,13 +35,8 @@
 
         streamMap_[streamId] = position_;
       }
-
-<<<<<<< HEAD
-      break;
-=======
-      addFrame(serializedFrame, frameDataLength);
-    } break;
->>>>>>> fdc04af4
+    }
+    break;
 
     case FrameType::RESERVED:
     case FrameType::SETUP:
@@ -59,7 +50,6 @@
   }
 }
 
-<<<<<<< HEAD
 void ResumeCache::resetUpToPosition(ResumePosition position) {
   if (position <= resetPosition_) {
     return;
@@ -69,13 +59,6 @@
     position = position_;
   }
 
-=======
-void ResumeCache::resetUpToPosition(const ResumePosition position) {
-  if (resetPosition_ == position) {
-    return;
-  }
-
->>>>>>> fdc04af4
   for (auto it = streamMap_.begin(); it != streamMap_.end();) {
     if (it->second <= position) {
       it = streamMap_.erase(it);
@@ -84,7 +67,6 @@
     }
   }
 
-<<<<<<< HEAD
   if (!frames_.empty()) {
     auto end = std::lower_bound(
         frames_.begin(),
@@ -113,31 +95,10 @@
 
   resetPosition_ = position;
   DCHECK(frames_.empty() || frames_.front().first == resetPosition_);
-=======
-  resetPosition_ = position;
-
-  auto end = std::upper_bound(
-      frames_.begin(),
-      frames_.end(),
-      position,
-      [](ResumePosition pos, decltype(frames_.back())& pair) {
-        return pos < pair.first;
-      });
-
-  int dataSize = 0;
-  int framesCount = 0;
-  for (auto begin = frames_.begin(); begin != end; ++begin) {
-    dataSize += begin->second->computeChainDataLength();
-    ++framesCount;
-  }
-
-  frames_.erase(frames_.begin(), end);
-  stats_.resumeBufferChanged(-framesCount, -dataSize);
->>>>>>> fdc04af4
 }
 
 bool ResumeCache::isPositionAvailable(ResumePosition position) const {
-  return (position_ == position) || (resetPosition_ == position) ||
+  return (position_ == position) ||
       std::binary_search(
              frames_.begin(),
              frames_.end(),
