// Copyright 2004-present Facebook. All Rights Reserved.

#pragma once

#include <cstdint>
#include <deque>
#include <memory>
#include <unordered_map>
#include "src/Common.h"

namespace folly {
class IOBuf;
}

namespace reactivesocket {

class FrameTransport;
class Stats;

class ResumeCache {
 public:
  explicit ResumeCache(Stats& stats) : stats_(stats) {}

  void trackSentFrame(const folly::IOBuf& serializedFrame);

  // called to clear up to a certain position from the cache (from keepalive or
  // resuming)
<<<<<<< HEAD
  void resetUpToPosition(ResumePosition position);
=======
  void resetUpToPosition(const ResumePosition position);
>>>>>>> fdc04af4

  bool isPositionAvailable(ResumePosition position) const;

  bool isPositionAvailable(ResumePosition position, StreamId streamId) const;

  void sendFramesFromPosition(
      ResumePosition position,
      FrameTransport& transport) const;

<<<<<<< HEAD
  ResumePosition lastResetPosition() const {
    return resetPosition_;
  }
=======
 private:
  void addFrame(const folly::IOBuf&, size_t);
>>>>>>> fdc04af4

  ResumePosition position() const {
    return position_;
  }

 private:
  void addFrame(const folly::IOBuf&);

  Stats& stats_;
  ResumePosition position_{0};
  ResumePosition resetPosition_{0};
  std::unordered_map<StreamId, ResumePosition> streamMap_;

  std::deque<std::pair<ResumePosition, std::unique_ptr<folly::IOBuf>>> frames_;
};
}<|MERGE_RESOLUTION|>--- conflicted
+++ resolved
@@ -25,11 +25,7 @@
 
   // called to clear up to a certain position from the cache (from keepalive or
   // resuming)
-<<<<<<< HEAD
   void resetUpToPosition(ResumePosition position);
-=======
-  void resetUpToPosition(const ResumePosition position);
->>>>>>> fdc04af4
 
   bool isPositionAvailable(ResumePosition position) const;
 
@@ -39,21 +35,16 @@
       ResumePosition position,
       FrameTransport& transport) const;
 
-<<<<<<< HEAD
   ResumePosition lastResetPosition() const {
     return resetPosition_;
   }
-=======
- private:
-  void addFrame(const folly::IOBuf&, size_t);
->>>>>>> fdc04af4
 
   ResumePosition position() const {
     return position_;
   }
 
  private:
-  void addFrame(const folly::IOBuf&);
+  void addFrame(const folly::IOBuf&, size_t);
 
   Stats& stats_;
   ResumePosition position_{0};
